/*
 * Copyright (C) 2007 The Android Open Source Project
 *
 * Licensed under the Apache License, Version 2.0 (the "License");
 * you may not use this file except in compliance with the License.
 * You may obtain a copy of the License at
 *
 *      http://www.apache.org/licenses/LICENSE-2.0
 *
 * Unless required by applicable law or agreed to in writing, software
 * distributed under the License is distributed on an "AS IS" BASIS,
 * WITHOUT WARRANTIES OR CONDITIONS OF ANY KIND, either express or implied.
 * See the License for the specific language governing permissions and
 * limitations under the License.
 */

#include <ctype.h>
#include <errno.h>
#include <fcntl.h>
#include <getopt.h>
#include <limits.h>
#include <linux/input.h>
#include <stdio.h>
#include <dirent.h>
#include <stdlib.h>
#include <string.h>
#include <sys/reboot.h>
#include <sys/types.h>
#include <sys/wait.h>
#include <time.h>
#include <unistd.h>
#include <termios.h> 

#include "bootloader.h"
#include "commands.h"
#include "common.h"
#include "cutils/properties.h"
#include "firmware.h"
#include "install.h"
#include "minui/minui.h"
#include "minzip/DirUtil.h"
#include "roots.h"

static const struct option OPTIONS[] = {
  { "send_intent", required_argument, NULL, 's' },
  { "update_package", required_argument, NULL, 'u' },
  { "wipe_data", no_argument, NULL, 'w' },
  { "wipe_cache", no_argument, NULL, 'c' },
};

static const char *COMMAND_FILE = "CACHE:recovery/command";
static const char *INTENT_FILE = "CACHE:recovery/intent";
static const char *LOG_FILE = "CACHE:recovery/log";
static const char *SDCARD_PACKAGE_FILE = "SDCARD:update.zip";
static const char *SDCARD_PATH = "SDCARD:";
#define SDCARD_PATH_LENGTH 7
static const char *TEMPORARY_LOG_FILE = "/tmp/recovery.log";

/*
 * The recovery tool communicates with the main system through /cache files.
 *   /cache/recovery/command - INPUT - command line for tool, one arg per line
 *   /cache/recovery/log - OUTPUT - combined log file from recovery run(s)
 *   /cache/recovery/intent - OUTPUT - intent that was passed in
 *
 * The arguments which may be supplied in the recovery.command file:
 *   --send_intent=anystring - write the text out to recovery.intent
 *   --update_package=root:path - verify install an OTA package file
 *   --wipe_data - erase user data (and cache), then reboot
 *   --wipe_cache - wipe cache (but not user data), then reboot
 *
 * After completing, we remove /cache/recovery/command and reboot.
 * Arguments may also be supplied in the bootloader control block (BCB).
 * These important scenarios must be safely restartable at any point:
 *
 * FACTORY RESET
 * 1. user selects "factory reset"
 * 2. main system writes "--wipe_data" to /cache/recovery/command
 * 3. main system reboots into recovery
 * 4. get_args() writes BCB with "boot-recovery" and "--wipe_data"
 *    -- after this, rebooting will restart the erase --
 * 5. erase_root() reformats /data
 * 6. erase_root() reformats /cache
 * 7. finish_recovery() erases BCB
 *    -- after this, rebooting will restart the main system --
 * 8. main() calls reboot() to boot main system
 *
 * OTA INSTALL
 * 1. main system downloads OTA package to /cache/some-filename.zip
 * 2. main system writes "--update_package=CACHE:some-filename.zip"
 * 3. main system reboots into recovery
 * 4. get_args() writes BCB with "boot-recovery" and "--update_package=..."
 *    -- after this, rebooting will attempt to reinstall the update --
 * 5. install_package() attempts to install the update
 *    NOTE: the package install must itself be restartable from any point
 * 6. finish_recovery() erases BCB
 *    -- after this, rebooting will (try to) restart the main system --
 * 7. ** if install failed **
 *    7a. prompt_and_wait() shows an error icon and waits for the user
 *    7b; the user reboots (pulling the battery, etc) into the main system
 * 8. main() calls maybe_install_firmware_update()
 *    ** if the update contained radio/hboot firmware **:
 *    8a. m_i_f_u() writes BCB with "boot-recovery" and "--wipe_cache"
 *        -- after this, rebooting will reformat cache & restart main system --
 *    8b. m_i_f_u() writes firmware image into raw cache partition
 *    8c. m_i_f_u() writes BCB with "update-radio/hboot" and "--wipe_cache"
 *        -- after this, rebooting will attempt to reinstall firmware --
 *    8d. bootloader tries to flash firmware
 *    8e. bootloader writes BCB with "boot-recovery" (keeping "--wipe_cache")
 *        -- after this, rebooting will reformat cache & restart main system --
 *    8f. erase_root() reformats /cache
 *    8g. finish_recovery() erases BCB
 *        -- after this, rebooting will (try to) restart the main system --
 * 9. main() calls reboot() to boot main system
 */

static const int MAX_ARG_LENGTH = 4096;
static const int MAX_ARGS = 100;

static int do_reboot = 1;

// open a file given in root:path format, mounting partitions as necessary
static FILE*
fopen_root_path(const char *root_path, const char *mode) {
    if (ensure_root_path_mounted(root_path) != 0) {
        LOGE("Can't mount %s\n", root_path);
        return NULL;
    }

    char path[PATH_MAX] = "";
    if (translate_root_path(root_path, path, sizeof(path)) == NULL) {
        LOGE("Bad path %s\n", root_path);
        return NULL;
    }

    // When writing, try to create the containing directory, if necessary.
    // Use generous permissions, the system (init.rc) will reset them.
    if (strchr("wa", mode[0])) dirCreateHierarchy(path, 0777, NULL, 1);

    FILE *fp = fopen(path, mode);
    return fp;
}

// close a file, log an error if the error indicator is set
static void
check_and_fclose(FILE *fp, const char *name) {
    fflush(fp);
    if (ferror(fp)) LOGE("Error in %s\n(%s)\n", name, strerror(errno));
    fclose(fp);
}

// command line args come from, in decreasing precedence:
//   - the actual command line
//   - the bootloader control block (one per line, after "recovery")
//   - the contents of COMMAND_FILE (one per line)
static void
get_args(int *argc, char ***argv) {
    struct bootloader_message boot;
    memset(&boot, 0, sizeof(boot));
    get_bootloader_message(&boot);  // this may fail, leaving a zeroed structure

    if (boot.command[0] != 0 && boot.command[0] != 255) {
        LOGI("Boot command: %.*s\n", sizeof(boot.command), boot.command);
    }

    if (boot.status[0] != 0 && boot.status[0] != 255) {
        LOGI("Boot status: %.*s\n", sizeof(boot.status), boot.status);
    }

    // --- if arguments weren't supplied, look in the bootloader control block
    if (*argc <= 1) {
        boot.recovery[sizeof(boot.recovery) - 1] = '\0';  // Ensure termination
        const char *arg = strtok(boot.recovery, "\n");
        if (arg != NULL && !strcmp(arg, "recovery")) {
            *argv = (char **) malloc(sizeof(char *) * MAX_ARGS);
            (*argv)[0] = strdup(arg);
            for (*argc = 1; *argc < MAX_ARGS; ++*argc) {
                if ((arg = strtok(NULL, "\n")) == NULL) break;
                (*argv)[*argc] = strdup(arg);
            }
            LOGI("Got arguments from boot message\n");
        } else if (boot.recovery[0] != 0 && boot.recovery[0] != 255) {
            LOGE("Bad boot message\n\"%.20s\"\n", boot.recovery);
        }
    }

    // --- if that doesn't work, try the command file
    if (*argc <= 1) {
        FILE *fp = fopen_root_path(COMMAND_FILE, "r");
        if (fp != NULL) {
            char *argv0 = (*argv)[0];
            *argv = (char **) malloc(sizeof(char *) * MAX_ARGS);
            (*argv)[0] = argv0;  // use the same program name

            char buf[MAX_ARG_LENGTH];
            for (*argc = 1; *argc < MAX_ARGS; ++*argc) {
                if (!fgets(buf, sizeof(buf), fp)) break;
                (*argv)[*argc] = strdup(strtok(buf, "\r\n"));  // Strip newline.
            }

            check_and_fclose(fp, COMMAND_FILE);
            LOGI("Got arguments from %s\n", COMMAND_FILE);
        }
    }

    // --> write the arguments we have back into the bootloader control block
    // always boot into recovery after this (until finish_recovery() is called)
    strlcpy(boot.command, "boot-recovery", sizeof(boot.command));
    strlcpy(boot.recovery, "recovery\n", sizeof(boot.recovery));
    int i;
    for (i = 1; i < *argc; ++i) {
        strlcat(boot.recovery, (*argv)[i], sizeof(boot.recovery));
        strlcat(boot.recovery, "\n", sizeof(boot.recovery));
    }
    set_bootloader_message(&boot);
}


// clear the recovery command and prepare to boot a (hopefully working) system,
// copy our log file to cache as well (for the system to read), and
// record any intent we were asked to communicate back to the system.
// this function is idempotent: call it as many times as you like.
static void
finish_recovery(const char *send_intent)
{
    // By this point, we're ready to return to the main system...
    if (send_intent != NULL) {
        FILE *fp = fopen_root_path(INTENT_FILE, "w");
        if (fp == NULL) {
            LOGE("Can't open %s\n", INTENT_FILE);
        } else {
            fputs(send_intent, fp);
            check_and_fclose(fp, INTENT_FILE);
        }
    }

    // Copy logs to cache so the system can find out what happened.
    FILE *log = fopen_root_path(LOG_FILE, "a");
    if (log == NULL) {
        LOGE("Can't open %s\n", LOG_FILE);
    } else {
        FILE *tmplog = fopen(TEMPORARY_LOG_FILE, "r");
        if (tmplog == NULL) {
            LOGE("Can't open %s\n", TEMPORARY_LOG_FILE);
        } else {
            static long tmplog_offset = 0;
            fseek(tmplog, tmplog_offset, SEEK_SET);  // Since last write
            char buf[4096];
            while (fgets(buf, sizeof(buf), tmplog)) fputs(buf, log);
            tmplog_offset = ftell(tmplog);
            check_and_fclose(tmplog, TEMPORARY_LOG_FILE);
        }
        check_and_fclose(log, LOG_FILE);
    }

    // Reset the bootloader message to revert to a normal main system boot.
    struct bootloader_message boot;
    memset(&boot, 0, sizeof(boot));
    set_bootloader_message(&boot);

    // Remove the command file, so recovery won't repeat indefinitely.
    char path[PATH_MAX] = "";
    if (ensure_root_path_mounted(COMMAND_FILE) != 0 ||
        translate_root_path(COMMAND_FILE, path, sizeof(path)) == NULL ||
        (unlink(path) && errno != ENOENT)) {
        LOGW("Can't unlink %s\n", COMMAND_FILE);
    }

    sync();  // For good measure.
}

#define TEST_AMEND 0
#if TEST_AMEND
static void
test_amend()
{
    extern int test_symtab(void);
    extern int test_cmd_fn(void);
    int ret;
    LOGD("Testing symtab...\n");
    ret = test_symtab();
    LOGD("  returned %d\n", ret);
    LOGD("Testing cmd_fn...\n");
    ret = test_cmd_fn();
    LOGD("  returned %d\n", ret);
}
#endif  // TEST_AMEND

static int
erase_root(const char *root)
{
    ui_set_background(BACKGROUND_ICON_INSTALLING);
    ui_show_indeterminate_progress();
    ui_print("Formatting %s...\n", root);
    return format_root_device(root);
}

static void
choose_update_file()
{
    static char* headers[] = { "Choose update ZIP file",
                               "",
                               "Use trackball to highlight;",
                               "click to select.",
                               "",
                               NULL };

    char path[PATH_MAX] = "";
    DIR *dir;
    struct dirent *de;
    char **files;
    int total = 0;
    int i;

    if (ensure_root_path_mounted(SDCARD_PATH) != 0) {
        LOGE("Can't mount %s\n", SDCARD_PATH);
        return;
    }

    if (translate_root_path(SDCARD_PATH, path, sizeof(path)) == NULL) {
        LOGE("Bad path %s", path);
        return;
    }

    dir = opendir(path);
    if (dir == NULL) {
        LOGE("Couldn't open directory %s", path);
        return;
    }

    /* count how many files we're looking at */
    while ((de = readdir(dir)) != NULL) {
        char *extension = strrchr(de->d_name, '.');
        if (extension == NULL) {
            continue;
        } else if (!strcasecmp(extension, ".zip")) {
            total++;
        }
    }

    /* allocate the array for the file list menu */
    files = (char **) malloc((total + 1) * sizeof(*files));
    files[total] = NULL;

    /* set it up for the second pass */
    rewinddir(dir);

    /* put the names in the array for the menu */
    i = 0;
    while ((de = readdir(dir)) != NULL) {
        char *extension = strrchr(de->d_name, '.');
        if (extension == NULL) {
            continue;
        } else if (!strcasecmp(extension, ".zip")) {
            files[i] = (char *) malloc(SDCARD_PATH_LENGTH + strlen(de->d_name) + 1);
            strcpy(files[i], SDCARD_PATH);
            strcat(files[i], de->d_name);
            i++;
        }
    }

    /* close directory handle */
    if (closedir(dir) < 0) {
        LOGE("Failure closing directory %s", path);
        goto out;
    }

    ui_start_menu(headers, files);
    int selected = 0;
    int chosen_item = -1;

    finish_recovery(NULL);
    ui_reset_progress();
    for (;;) {
        int key = ui_wait_key();
        int visible = ui_text_visible();

        if (key == KEY_DREAM_BACK) {
            break;
        } else if ((key == KEY_DOWN || key == KEY_VOLUMEDOWN) && visible) {
            ++selected;
            selected = ui_menu_select(selected);
        } else if ((key == KEY_UP || key == KEY_VOLUMEUP) && visible) {
            --selected;
            selected = ui_menu_select(selected);
        } else if (key == BTN_MOUSE && visible) {
            chosen_item = selected;
        }

        if (chosen_item >= 0) {
            // turn off the menu, letting ui_print() to scroll output
            // on the screen.
            ui_end_menu();

            ui_print("\n-- Installing new image!");
            ui_print("\n-- Press HOME to confirm, or");
            ui_print("\n-- any other key to abort..");
            int confirm_apply = ui_wait_key();
            if (confirm_apply == KEY_DREAM_HOME) {
                ui_print("\n-- Install from sdcard...\n");
                int status = install_package(files[chosen_item]);
                if (status != INSTALL_SUCCESS) {
                    ui_set_background(BACKGROUND_ICON_ERROR);
                    ui_print("Installation aborted.\n");
                } else if (!ui_text_visible()) {
                    break;  // reboot if logs aren't visible
                } else {
                    ui_print("Install from sdcard complete.\n");
                }
            } else {
                ui_print("\nInstallation aborted.\n");
            }
            if (!ui_text_visible()) break;
            break;
        }
    }

out:

    for (i = 0; i < total; i++) {
        free(files[i]);
    }
    free(files);
}

static void
prompt_and_wait()
{
<<<<<<< HEAD
    char* headers[] = { "Android system recovery <"
                          EXPAND(RECOVERY_API_VERSION) ">",
                        "",
                        "Use trackball to highlight;",
                        "click to select.",
                        "",
                        NULL };
=======
    static char* headers[] = { "Android system recovery utility",
                               "",
                               "Use trackball to highlight;",
                               "click to select.",
                               "",
                               NULL };
>>>>>>> b3ece712

    // these constants correspond to elements of the items[] list.
#define ITEM_REBOOT        0
#define ITEM_APPLY_SDCARD  1
#define ITEM_APPLY_UPDATE  2
#define ITEM_WIPE_DATA     3
#define ITEM_NANDROID      4
#define ITEM_RESTORE       5
#define ITEM_FSCK          6
#define ITEM_CONSOLE       7

    static char* items[] = { "[Home+Back] reboot system now",
                             "[Alt+S] apply sdcard:update.zip",
                             "[Alt+A] apply any zip from sd",
                             "[Alt+W] wipe data/factory reset",
                             "[Alt+B] nandroid v2.1 backup",
                             "[Alt+R] restore latest backup",
                             "[Alt+F] repair ext filesystems",
                             "[Alt+X] go to console",
                             NULL };

    ui_start_menu(headers, items);
    int selected = 0;
    int chosen_item = -1;

    finish_recovery(NULL);
    ui_reset_progress();
    for (;;) {
        int key = ui_wait_key();
        int alt = ui_key_pressed(KEY_LEFTALT) || ui_key_pressed(KEY_RIGHTALT);
        int visible = ui_text_visible();

        if (key == KEY_DREAM_BACK && ui_key_pressed(KEY_DREAM_HOME)) {
            // Wait for the keys to be released, to avoid triggering
            // special boot modes (like coming back into recovery!).
            while (ui_key_pressed(KEY_DREAM_BACK) ||
                   ui_key_pressed(KEY_DREAM_HOME)) {
                usleep(1000);
            }
            chosen_item = ITEM_REBOOT;
        } else if (alt && key == KEY_W) {
            chosen_item = ITEM_WIPE_DATA;
        } else if (alt && key == KEY_S) {
            chosen_item = ITEM_APPLY_SDCARD;
        } else if (alt && key == KEY_A) {
            chosen_item = ITEM_APPLY_UPDATE;
        } else if (alt && key == KEY_B) {
            chosen_item = ITEM_NANDROID;
        } else if (alt && key == KEY_F) {
            chosen_item = ITEM_FSCK;
        } else if (alt && key == KEY_R) {
            chosen_item = ITEM_RESTORE;
        } else if (alt && key == KEY_X) {
            chosen_item = ITEM_CONSOLE;    
        } else if ((key == KEY_DOWN || key == KEY_VOLUMEDOWN) && visible) {
            ++selected;
            selected = ui_menu_select(selected);
        } else if ((key == KEY_UP || key == KEY_VOLUMEUP) && visible) {
            --selected;
            selected = ui_menu_select(selected);
        } else if (key == BTN_MOUSE && visible) {
            chosen_item = selected;
        }

        if (chosen_item >= 0) {
            // turn off the menu, letting ui_print() to scroll output
            // on the screen.
            ui_end_menu();

            switch (chosen_item) {
                case ITEM_REBOOT:
                    return;

                case ITEM_WIPE_DATA:
                    ui_print("\n-- This will ERASE your data!");
                    ui_print("\n-- Press HOME to confirm, or");
                    ui_print("\n-- any other key to abort..");
                    int confirm_wipe = ui_wait_key();
                    if (confirm_wipe == KEY_DREAM_HOME) {
                        ui_print("\n-- Wiping data...\n");
                        erase_root("DATA:");
                        erase_root("CACHE:");
                        ui_print("Data wipe complete.\n");
                    } else {
                        ui_print("\nData wipe aborted.\n");
                    }
                    if (!ui_text_visible()) return;
                    break;

                case ITEM_APPLY_SDCARD:
                    ui_print("\n-- Installing new image!");
                    ui_print("\n-- Press HOME to confirm, or");
                    ui_print("\n-- any other key to abort..");
                    int confirm_apply = ui_wait_key();
                    if (confirm_apply == KEY_DREAM_HOME) {
                        ui_print("\n-- Install from sdcard...\n");
                        int status = install_package(SDCARD_PACKAGE_FILE);
                        if (status != INSTALL_SUCCESS) {
                            ui_set_background(BACKGROUND_ICON_ERROR);
                            ui_print("Installation aborted.\n");
                        } else if (!ui_text_visible()) {
                            return;  // reboot if logs aren't visible
                        } else {

                            if (firmware_update_pending()) {
                                ui_print("\nReboot via home+back or menu\n"
                                            "to complete installation.\n");
                            } else {
                                ui_print("\nInstall from sdcard complete.\n");
                            }
                        }
                    } else {
                        ui_print("\nInstallation aborted.\n");
                    }
                    if (!ui_text_visible()) return;
                    break;

                case ITEM_APPLY_UPDATE:
                    choose_update_file();
                    break;

                case ITEM_NANDROID:
                    if (ensure_root_path_mounted("SDCARD:") != 0) {
                        ui_print("Can't mount sdcard\n");
                    } else {
                        ui_print("\nPerforming backup");
                        pid_t pid = fork();
                        if (pid == 0) {
                            char *args[] = {"/sbin/sh", "-c", "/sbin/nandroid-mobile.sh backup", "1>&2", NULL};
                            execv("/sbin/sh", args);
                            fprintf(stderr, "E:Can't run nandroid-mobile.sh\n(%s)\n", strerror(errno));
                            _exit(-1);
                        }

                        int status;

                        while (waitpid(pid, &status, WNOHANG) == 0) {
                            ui_print(".");
                            sleep(1);
                        }
                        ui_print("\n");

                        if (!WIFEXITED(status) || (WEXITSTATUS(status) != 0)) {
                             ui_print("Error running nandroid backup. Backup not performed.\n\n");
                        } else {
                             ui_print("Backup complete!\n\n");
                        }
                    }
                    break;

                case ITEM_RESTORE:
                    ui_print("\n-- Restore latest backup");
                    ui_print("\n-- Press HOME to confirm, or");
                    ui_print("\n-- any other key to abort.");
                    int confirm_restore = ui_wait_key();
                    if (confirm_restore == KEY_DREAM_HOME) {
                        ui_print("\n");
                        if (ensure_root_path_mounted("SDCARD:") != 0) {
                            ui_print("Can't mount sdcard, aborting.\n");
                        } else {
                            ui_print("Restoring latest backup");
                            pid_t pid = fork();
                            if (pid == 0) {
                                char *args[] = {"/sbin/sh", "-c", "/sbin/nandroid-mobile.sh restore", "1>&2", NULL};
                                execv("/sbin/sh", args);
                                fprintf(stderr, "Can't run nandroid-mobile.sh\n(%s)\n", strerror(errno));
                                _exit(-1);
                            }

                            int status3;

                            while (waitpid(pid, &status3, WNOHANG) == 0) {
                                ui_print(".");
                                sleep(1);
                            } 
                            ui_print("\n");

                            if (!WIFEXITED(status3) || (WEXITSTATUS(status3) != 0)) {
                                ui_print("Error performing restore!  Try running 'nandroid-mobile.sh backup' from console.\n\n");
                            } else {
                                ui_print("Restore complete!\n\n");
                            }
                        }
                    } else {
                        ui_print("Restore complete!\n\n");
                    }
                    if (!ui_text_visible()) return;
                    break;

                case ITEM_FSCK:
                    ui_print("Checking filesystems");
                    pid_t pidf = fork();
                    if (pidf == 0) {
                        char *args[] = { "/sbin/sh", "-c", "/sbin/repair_fs", "1>&2", NULL };
                        execv("/sbin/sh", args);
                        fprintf(stderr, "Unable to execute e2fsck!\n(%s)\n", strerror(errno));
                        _exit(-1);
                    }

                    int fsck_status;

                    while (waitpid(pidf, &fsck_status, WNOHANG) == 0) {
                        ui_print(".");
                        sleep(1);
                    }
                    ui_print("\n");

                    if (!WIFEXITED(fsck_status) || (WEXITSTATUS(fsck_status) != 0)) {
                        ui_print("Error checking filesystem!  Run e2fsck manually from console.\n\n");
                    } else {
                        ui_print("Filesystem checked and repaired.\n\n");
                    }
                    break;

                case ITEM_CONSOLE:
                    ui_print("\n");
		    do_reboot = 0;
                    gr_exit();
                    break;
            
            }

            // if we didn't return from this function to reboot, show
            // the menu again.
            ui_start_menu(headers, items);
            selected = 0;
            chosen_item = -1;

            finish_recovery(NULL);
            ui_reset_progress();

            // throw away keys pressed while the command was running,
            // so user doesn't accidentally trigger menu items.
            ui_clear_key_queue();
        }
    }
}

static void
print_property(const char *key, const char *name, void *cookie)
{
    fprintf(stderr, "%s=%s\n", key, name);
}

int
main(int argc, char **argv)
{
    time_t start = time(NULL);

    // If these fail, there's not really anywhere to complain...
    freopen(TEMPORARY_LOG_FILE, "a", stdout); setbuf(stdout, NULL);
    freopen(TEMPORARY_LOG_FILE, "a", stderr); setbuf(stderr, NULL);
    fprintf(stderr, "Starting recovery on %s", ctime(&start));

    tcflow(STDIN_FILENO, TCOOFF);
    
    char prop_value[PROPERTY_VALUE_MAX];
    property_get("ro.modversion", &prop_value, "not set");

    ui_init();
    ui_print("Build: ");
    ui_print(prop_value);
    ui_print("\n");
    get_args(&argc, &argv);

    int previous_runs = 0;
    const char *send_intent = NULL;
    const char *update_package = NULL;
    int wipe_data = 0, wipe_cache = 0;

    int arg;
    while ((arg = getopt_long(argc, argv, "", OPTIONS, NULL)) != -1) {
        switch (arg) {
        case 'p': previous_runs = atoi(optarg); break;
        case 's': send_intent = optarg; break;
        case 'u': update_package = optarg; break;
        case 'w': wipe_data = wipe_cache = 1; break;
        case 'c': wipe_cache = 1; break;
        case '?':
            LOGE("Invalid command argument\n");
            continue;
        }
    }

    fprintf(stderr, "Command:");
    for (arg = 0; arg < argc; arg++) {
        fprintf(stderr, " \"%s\"", argv[arg]);
    }
    fprintf(stderr, "\n\n");

    property_list(print_property, NULL);
    fprintf(stderr, "\n");

#if TEST_AMEND
    test_amend();
#endif

    RecoveryCommandContext ctx = { NULL };
    if (register_update_commands(&ctx)) {
        LOGE("Can't install update commands\n");
    }

    int status = INSTALL_SUCCESS;

    if (update_package != NULL) {
        status = install_package(update_package);
        if (status != INSTALL_SUCCESS) ui_print("Installation aborted.\n");
    } else if (wipe_data || wipe_cache) {
        if (wipe_data && erase_root("DATA:")) status = INSTALL_ERROR;
        if (wipe_cache && erase_root("CACHE:")) status = INSTALL_ERROR;
        if (status != INSTALL_SUCCESS) ui_print("Data wipe failed.\n");
    } else {
        status = INSTALL_ERROR;  // No command specified
    }

    if (status != INSTALL_SUCCESS) ui_set_background(BACKGROUND_ICON_ERROR);
    if (status != INSTALL_SUCCESS || ui_text_visible()) prompt_and_wait();

    // If there is a radio image pending, reboot now to install it.
    maybe_install_firmware_update(send_intent);

    // Otherwise, get ready to boot the main system...
    finish_recovery(send_intent);
    sync();
    if (do_reboot)
    {
    	ui_print("Rebooting...\n");
    	reboot(RB_AUTOBOOT);
	}
	
	tcflush(STDIN_FILENO, TCIOFLUSH);	
	tcflow(STDIN_FILENO, TCOON);
	
    return EXIT_SUCCESS;
}<|MERGE_RESOLUTION|>--- conflicted
+++ resolved
@@ -425,7 +425,6 @@
 static void
 prompt_and_wait()
 {
-<<<<<<< HEAD
     char* headers[] = { "Android system recovery <"
                           EXPAND(RECOVERY_API_VERSION) ">",
                         "",
@@ -433,16 +432,8 @@
                         "click to select.",
                         "",
                         NULL };
-=======
-    static char* headers[] = { "Android system recovery utility",
-                               "",
-                               "Use trackball to highlight;",
-                               "click to select.",
-                               "",
-                               NULL };
->>>>>>> b3ece712
-
-    // these constants correspond to elements of the items[] list.
+
+// these constants correspond to elements of the items[] list.
 #define ITEM_REBOOT        0
 #define ITEM_APPLY_SDCARD  1
 #define ITEM_APPLY_UPDATE  2
